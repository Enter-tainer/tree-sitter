use lazy_static::lazy_static;
use std::collections::BTreeMap;
use std::path::{Path, PathBuf};
use std::time::Instant;
use std::{env, fs, usize};
use tree_sitter::{Language, Parser};
use tree_sitter_cli::loader::Loader;

include!("../src/tests/helpers/dirs.rs");

lazy_static! {
    static ref LANGUAGE_FILTER: Option<String> =
        env::var("TREE_SITTER_BENCHMARK_LANGUAGE_FILTER").ok();
    static ref EXAMPLE_FILTER: Option<String> =
        env::var("TREE_SITTER_BENCHMARK_EXAMPLE_FILTER").ok();
    static ref TEST_LOADER: Loader = Loader::new(SCRATCH_DIR.clone());
    static ref EXAMPLE_PATHS_BY_LANGUAGE_NAME: BTreeMap<String, Vec<PathBuf>> = {
        let mut result = BTreeMap::new();
        let grammar_dirs = fs::read_dir(&(*GRAMMARS_DIR)).unwrap();
        for grammar_dir in grammar_dirs {
            let grammar_dir = grammar_dir.unwrap();
            if !grammar_dir.path().is_dir() {
                continue;
            }

            let language_name = grammar_dir.file_name();
            let language_name = language_name.to_str().unwrap();
            if let Ok(example_files) = fs::read_dir(&grammar_dir.path().join("examples")) {
                result.insert(
                    language_name.to_string(),
                    example_files
                        .filter_map(|p| {
                            let p = p.unwrap().path();
                            if p.is_file() {
                                Some(p)
                            } else {
                                None
                            }
                        })
                        .collect(),
                );
            } else {
                result.insert(language_name.to_string(), Vec::new());
            }
        }

        result
    };
}

fn main() {
    let mut parser = Parser::new();
    let max_path_length = EXAMPLE_PATHS_BY_LANGUAGE_NAME
        .iter()
        .flat_map(|(_, paths)| paths.iter())
        .map(|p| p.file_name().unwrap().to_str().unwrap().chars().count())
        .max()
        .unwrap();

    let mut all_normal_speeds = Vec::new();
    let mut all_error_speeds = Vec::new();

    for (language_name, example_paths) in EXAMPLE_PATHS_BY_LANGUAGE_NAME.iter() {
        // TODO - remove after fixing slow error parsing HTML.
        if language_name == "html" {
            continue;
        }

        if let Some(filter) = LANGUAGE_FILTER.as_ref() {
            if language_name != filter.as_str() {
                continue;
            }
        }

        eprintln!("\nLanguage: {}", language_name);
        parser.set_language(get_language(language_name)).unwrap();

        eprintln!("  Normal examples:");
        let mut normal_speeds = Vec::new();
        for example_path in example_paths {
            if let Some(filter) = EXAMPLE_FILTER.as_ref() {
                if !example_path.to_str().unwrap().contains(filter.as_str()) {
                    continue;
                }
            }

            normal_speeds.push(parse(&mut parser, example_path, max_path_length));
        }

        eprintln!("  Error examples (mismatched languages):");
        let mut error_speeds = Vec::new();
        for (other_language_name, example_paths) in EXAMPLE_PATHS_BY_LANGUAGE_NAME.iter() {
            if other_language_name != language_name {
                for example_path in example_paths {
                    if let Some(filter) = EXAMPLE_FILTER.as_ref() {
                        if !example_path.to_str().unwrap().contains(filter.as_str()) {
                            continue;
                        }
                    }

                    error_speeds.push(parse(&mut parser, example_path, max_path_length));
                }
            }
        }

        if let Some((average_normal, worst_normal)) = aggregate(&normal_speeds) {
            eprintln!("  Average Speed (normal): {} bytes/ms", average_normal);
            eprintln!("  Worst Speed (normal):   {} bytes/ms", worst_normal);
        }

        if let Some((average_error, worst_error)) = aggregate(&error_speeds) {
            eprintln!("  Average Speed (errors): {} bytes/ms", average_error);
            eprintln!("  Worst Speed (errors):   {} bytes/ms", worst_error);
        }

        all_normal_speeds.extend(normal_speeds);
        all_error_speeds.extend(error_speeds);
    }

    eprintln!("\nOverall");
    if let Some((average_normal, worst_normal)) = aggregate(&all_normal_speeds) {
        eprintln!("  Average Speed (normal): {} bytes/ms", average_normal);
        eprintln!("  Worst Speed (normal):   {} bytes/ms", worst_normal);
    }

    if let Some((average_error, worst_error)) = aggregate(&all_error_speeds) {
        eprintln!("  Average Speed (errors): {} bytes/ms", average_error);
        eprintln!("  Worst Speed (errors):   {} bytes/ms", worst_error);
    }
    eprintln!("");
}

fn aggregate(speeds: &Vec<(usize)>) -> Option<(usize, usize)> {
    if speeds.is_empty() {
        return None;
    }
    let mut total = 0;
    let mut max = usize::MAX;
    for speed in speeds.iter().cloned() {
        total += speed;
        if speed < max {
            max = speed;
        }
    }
    Some((total / speeds.len(), max))
}

fn parse(parser: &mut Parser, example_path: &Path, max_path_length: usize) -> usize {
    eprint!(
        "    {:width$}\t",
        example_path.file_name().unwrap().to_str().unwrap(),
        width = max_path_length
    );

    let source_code = fs::read(example_path).unwrap();
    let time = Instant::now();
    let _tree = parser
        .parse(&source_code, None)
        .expect("Incompatible language version");
    let duration = time.elapsed();
    let duration_ms =
        duration.as_secs() as f64 * 1000.0 + duration.subsec_nanos() as f64 / 1000000.0;
    let speed = (source_code.len() as f64 / duration_ms) as usize;
    eprintln!("time {} ms\tspeed {} bytes/ms", duration_ms as usize, speed);
    speed
}

fn get_language(name: &str) -> Language {
    let src_dir = GRAMMARS_DIR.join(name).join("src");
    TEST_LOADER
<<<<<<< HEAD
        .load_language_at_path(name, &src_dir, &src_dir)
=======
        .load_language_at_path(&GRAMMARS_DIR.join(name).join("src"), &HEADER_DIR)
>>>>>>> b08f8dc8
        .unwrap()
}<|MERGE_RESOLUTION|>--- conflicted
+++ resolved
@@ -168,10 +168,6 @@
 fn get_language(name: &str) -> Language {
     let src_dir = GRAMMARS_DIR.join(name).join("src");
     TEST_LOADER
-<<<<<<< HEAD
-        .load_language_at_path(name, &src_dir, &src_dir)
-=======
-        .load_language_at_path(&GRAMMARS_DIR.join(name).join("src"), &HEADER_DIR)
->>>>>>> b08f8dc8
+        .load_language_at_path(&src_dir, &src_dir)
         .unwrap()
 }